name: GitHub Classroom Workflow
on: [push]
permissions:
  checks: write
  actions: read
  contents: read
  
jobs:
  testing:
    name: Autograding
    runs-on: ubuntu-latest
    steps:
      - name: Checking out repository
        uses: actions/checkout@v2

      - name: "Installing Python"
        uses: actions/setup-python@v2
        with:
          python-version: "3.10"
    
      - name: "Installing dependencies"
        run: python3 -m pip install -r requirements.txt
        shell: bash

      - name: Checking with doctest
        run: python3 -m doctest src/*.py
        shell: bash

      - name: Checking with pytest
        run: |
<<<<<<< HEAD
          if ls src/test_*.py src/*_test.py 2> /dev/null; then
=======
          if ls src/test_*.py || ls src/*_test.py 2> /dev/null; then
>>>>>>> 4147b9ff
            python3 -m pytest src;
          fi
        shell: bash

      - name: Check if there are project-specific tests
        id: proj_files
        uses: andstor/file-existence-action@v1
        with:
          files: ./.github/actions/project-test/action.yml

      - name: Project testing
        if: steps.proj_files.outputs.files_exists == 'true'
        uses: ./.github/actions/project-test<|MERGE_RESOLUTION|>--- conflicted
+++ resolved
@@ -28,11 +28,7 @@
 
       - name: Checking with pytest
         run: |
-<<<<<<< HEAD
-          if ls src/test_*.py src/*_test.py 2> /dev/null; then
-=======
           if ls src/test_*.py || ls src/*_test.py 2> /dev/null; then
->>>>>>> 4147b9ff
             python3 -m pytest src;
           fi
         shell: bash
